--- conflicted
+++ resolved
@@ -474,19 +474,11 @@
 
 #[cfg(all(test, feature = "client", feature = "server"))]
 mod test {
-<<<<<<< HEAD
     use std::fmt::Debug;
     use std::io::ErrorKind;
-
     use crate::err::Res;
     use crate::hpke::{Aead, Kdf, Kem};
     use crate::{ClientRequest, Error, KeyConfig, KeyId, Server, SymmetricSuite};
-=======
-    use crate::{
-        hpke::{Aead, Kdf, Kem},
-        ClientRequest, KeyConfig, KeyId, Server, SymmetricSuite,
-    };
->>>>>>> f5966a7d
     use log::trace;
 
     const KEY_ID: KeyId = 1;
